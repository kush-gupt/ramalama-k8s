apiVersion: ols.openshift.io/v1alpha1
kind: OLSConfig
metadata:
  name: cluster
  namespace: openshift-lightspeed
  labels:
    app.kubernetes.io/created-by: lightspeed-operator
    app.kubernetes.io/instance: olsconfig-sample
    app.kubernetes.io/managed-by: kustomize
    app.kubernetes.io/name: olsconfig
    app.kubernetes.io/part-of: lightspeed-operator
  annotations:
    argocd.argoproj.io/sync-wave: "1"
spec:
  llm:
    providers:
      - credentialsSecretRef:
          name: credentials
        models:
          - name: default
        name: ramalama
        type: openai
<<<<<<< HEAD
        url: http://qwen3-4b-ramalama-service.ramalama.svc.cluster.local:8080/v1
=======
        url: http://ramalama-qwen-service.ramalama.svc.cluster.local:8080/v1
>>>>>>> e50bdf6a
  ols:
    logLevel: INFO
    defaultProvider: ramalama
    defaultModel: default
    deployment:
      console:
        replicas: 1
      replicas: 1
    introspectionEnabled: true
    conversationCache:
      postgres:
        credentialsSecret: lightspeed-postgres-secret
        dbName: postgres
        maxConnections: 2000
        sharedBuffers: 256MB
        user: postgres
      type: postgres
  olsDataCollector:
    logLevel: INFO<|MERGE_RESOLUTION|>--- conflicted
+++ resolved
@@ -20,11 +20,7 @@
           - name: default
         name: ramalama
         type: openai
-<<<<<<< HEAD
         url: http://qwen3-4b-ramalama-service.ramalama.svc.cluster.local:8080/v1
-=======
-        url: http://ramalama-qwen-service.ramalama.svc.cluster.local:8080/v1
->>>>>>> e50bdf6a
   ols:
     logLevel: INFO
     defaultProvider: ramalama
